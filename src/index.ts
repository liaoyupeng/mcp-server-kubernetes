--- conflicted
+++ resolved
@@ -176,56 +176,7 @@
 
 // Tools handlers
 server.setRequestHandler(ListToolsRequestSchema, async () => {
-<<<<<<< HEAD
-=======
-  // Get all available tools
-  const allTools = [
-    cleanupSchema,
-    createDeploymentSchema,
-    createNamespaceSchema,
-    createPodSchema,
-    createCronJobSchema,
-    createServiceSchema,
-    deletePodSchema,
-    deleteDeploymentSchema,
-    deleteNamespaceSchema,
-    deleteServiceSchema,
-    describeCronJobSchema,
-    describePodSchema,
-    describeNodeSchema,
-    describeDeploymentSchema,
-    describeServiceSchema,
-    explainResourceSchema,
-    getEventsSchema,
-    getJobLogsSchema,
-    getLogsSchema,
-    installHelmChartSchema,
-    listApiResourcesSchema,
-    listCronJobsSchema,
-    listContextsSchema,
-    getCurrentContextSchema,
-    setCurrentContextSchema,
-    listDeploymentsSchema,
-    listJobsSchema,
-    listNamespacesSchema,
-    listNodesSchema,
-    listPodsSchema,
-    listServicesSchema,
-    uninstallHelmChartSchema,
-    updateDeploymentSchema,
-    upgradeHelmChartSchema,
-    PortForwardSchema,
-    StopPortForwardSchema,
-    scaleDeploymentSchema,
-    DeleteCronJobSchema,
-    CreateConfigMapSchema,
-    updateServiceSchema,
-    GetConfigMapSchema,
-    UpdateConfigMapSchema,
-    DeleteConfigMapSchema,
-  ];
-
->>>>>>> 4834df20
+
   // Filter out destructive tools if ALLOW_ONLY_NON_DESTRUCTIVE_TOOLS is set to 'true'
   const tools = nonDestructiveTools
     ? allTools.filter(
